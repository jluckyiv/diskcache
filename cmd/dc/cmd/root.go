/*
Copyright © 2024 Jackson Lucky <jack@jacksonlucky.net>

Permission is hereby granted, free of charge, to any person obtaining a copy
of this software and associated documentation files (the "Software"), to deal
in the Software without restriction, including without limitation the rights
to use, copy, modify, merge, publish, distribute, sublicense, and/or sell
copies of the Software, and to permit persons to whom the Software is
furnished to do so, subject to the following conditions:

The above copyright notice and this permission notice shall be included in
all copies or substantial portions of the Software.

THE SOFTWARE IS PROVIDED "AS IS", WITHOUT WARRANTY OF ANY KIND, EXPRESS OR
IMPLIED, INCLUDING BUT NOT LIMITED TO THE WARRANTIES OF MERCHANTABILITY,
FITNESS FOR A PARTICULAR PURPOSE AND NONINFRINGEMENT. IN NO EVENT SHALL THE
AUTHORS OR COPYRIGHT HOLDERS BE LIABLE FOR ANY CLAIM, DAMAGES OR OTHER
LIABILITY, WHETHER IN AN ACTION OF CONTRACT, TORT OR OTHERWISE, ARISING FROM,
OUT OF OR IN CONNECTION WITH THE SOFTWARE OR THE USE OR OTHER DEALINGS IN
THE SOFTWARE.
*/
package cmd

import (
	"fmt"
	"os"

	"github.com/spf13/cobra"
	"github.com/spf13/viper"
)

var (
	cfgFile  string
	cacheDir string
)

// rootCmd represents the base command when called without any subcommands
var rootCmd = &cobra.Command{
	Use:   "dc",
	Short: "A brief description of your application",
	Long: `A longer description that spans multiple lines and likely contains
examples and usage of using your application. For example:

Cobra is a CLI library for Go that empowers applications.
This application is a tool to generate the needed files
to quickly create a Cobra application.`,
}

// Execute adds all child commands to the root command and sets flags appropriately.
// This is called by main.main(). It only needs to happen once to the rootCmd.
func Execute() {
	err := rootCmd.Execute()
	if err != nil {
		os.Exit(1)
	}
}

func init() {
	cobra.OnInitialize(initConfig)

	// Here you will define your flags and configuration settings.
	// Cobra supports persistent flags, which, if defined here,
	// will be global for your application.

<<<<<<< HEAD
	rootCmd.PersistentFlags().StringVar(&cfgFile, "config", "", "config file (default is $HOME/.dc.yaml)")
=======
	rootCmd.PersistentFlags().StringVarP(&cfgFile, "config", "c", "", "config file (default is $HOME/.dc.yaml)")
>>>>>>> 2701354c

	// Cobra also supports local flags, which will only run
	// when this action is called directly.
}

// initConfig reads in config file and ENV variables if set.
func initConfig() {
	if cfgFile != "" {
		// Use config file from the flag.
		viper.SetConfigFile(cfgFile)
	} else {
		// Find home directory.
		home, err := os.UserHomeDir()
		cobra.CheckErr(err)

		viper.AddConfigPath(home)
		viper.SetConfigType("yaml")
		viper.SetConfigName(".dc")
	}

	viper.AutomaticEnv() // read in environment variables that match

	// If a config file is found, read it in.
	if err := viper.ReadInConfig(); err == nil {
		fmt.Fprintln(os.Stderr, "Using config file:", viper.ConfigFileUsed())
	}
	cacheDir = viper.GetString("cache_dir")
}<|MERGE_RESOLUTION|>--- conflicted
+++ resolved
@@ -62,11 +62,7 @@
 	// Cobra supports persistent flags, which, if defined here,
 	// will be global for your application.
 
-<<<<<<< HEAD
-	rootCmd.PersistentFlags().StringVar(&cfgFile, "config", "", "config file (default is $HOME/.dc.yaml)")
-=======
 	rootCmd.PersistentFlags().StringVarP(&cfgFile, "config", "c", "", "config file (default is $HOME/.dc.yaml)")
->>>>>>> 2701354c
 
 	// Cobra also supports local flags, which will only run
 	// when this action is called directly.
